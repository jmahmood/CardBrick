--- conflicted
+++ resolved
@@ -56,15 +56,8 @@
         ));
     }
 
-<<<<<<< HEAD
     // Setup joysticks
     let gc_subsystem = sdl_context.game_controller()?;
-=======
-    // 1) grab the controller subsystem
-    let mut gc_subsystem = sdl_context.game_controller()?;
-
-    // 2) scan & open every controller we find
->>>>>>> 78dd4816
     let n = gc_subsystem.num_joysticks()?;
     let mut controllers = Vec::new();
     for idx in 0..n {
